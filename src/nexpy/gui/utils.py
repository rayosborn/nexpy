from __future__ import (absolute_import, division, print_function,
                        unicode_literals)
import six

import importlib
import logging
import os
import re
import sys

from collections import OrderedDict
from datetime import datetime
from IPython.core.ultratb import ColorTB
import traceback as tb
try:
    from configparser import ConfigParser
except ImportError:
    from ConfigParser import ConfigParser
import numpy as np
<<<<<<< HEAD
from .pyqt import QtWidgets

ansi_re = re.compile('\x1b' + r'\[([\dA-Fa-f;]*?)m')
=======
from .pyqt import QtGui
try:
    from astropy.convolution import Kernel
except ImportError:
    Kernel = object
>>>>>>> fc8c60a7


def report_error(context, error):
    """Display a message box with an error message"""
    title = type(error).__name__ + ': ' + context
    message_box = QtWidgets.QMessageBox()
    message_box.setText(title)
    message_box.setInformativeText(str(error))
    message_box.setStandardButtons(QtWidgets.QMessageBox.Ok)
    message_box.setDefaultButton(QtWidgets.QMessageBox.Ok)
    message_box.setIcon(QtWidgets.QMessageBox.Warning)
    return message_box.exec_()


def confirm_action(query, information=None, answer=None):
    """Display a message box requesting confirmation"""
    message_box = QtWidgets.QMessageBox()
    message_box.setText(query)
    if information:
        message_box.setInformativeText(information)
    if answer == 'yes' or answer == 'no':
        message_box.setStandardButtons(QtWidgets.QMessageBox.Yes | 
                                       QtWidgets.QMessageBox.No)
        if answer == 'yes':                           
            message_box.setDefaultButton(QtWidgets.QMessageBox.Yes)
        else:
            message_box.setDefaultButton(QtWidgets.QMessageBox.No)
    else:
        message_box.setStandardButtons(QtWidgets.QMessageBox.Ok | 
                                       QtWidgets.QMessageBox.Cancel)
    return message_box.exec_()


def display_message(message, information=None):
    """Display a message box with an error message"""
    message_box = QtWidgets.QMessageBox()
    message_box.setText(message)
    if information:
        message_box.setInformativeText(information)
    return message_box.exec_()


def report_exception(*args):
    """Display and log an uncaught exception with its traceback"""
    if len(args) == 3:
        error_type, error, traceback = args[:3]
    elif len(args) == 1:
        if six.PY3:
            exc = args[0]
            error_type, error, traceback = exc.__class__, exc, exc.__traceback__
        else:
            error_type, error, traceback = sys.exc_info()
    message = ''.join(tb.format_exception_only(error_type, error))
    information = ColorTB(mode="Context").text(error_type, error, traceback)
    logging.error('Exception in GUI event loop\n'+information+'\n')
    message_box = QtWidgets.QMessageBox()
    message_box.setText(message)
    message_box.setInformativeText(convertHTML(information))
    message_box.setIcon(QtWidgets.QMessageBox.Warning)
    layout = message_box.layout()
    layout.setColumnMinimumWidth(layout.columnCount()-1, 600)
    return message_box.exec_()


def wrap(text, length):
    """Wrap text lines based on a given length"""
    words = text.split()
    lines = []
    line = ''
    for w in words:
        if len(w) + len(line) > length:
            lines.append(line)
            line = ''
        line = line + w + ' '
        if w is words[-1]: lines.append(line)
    return '\n'.join(lines)


def natural_sort(key):
    """Sort numbers according to their value, not their first character"""
    import re
    return [int(t) if t.isdigit() else t for t in re.split(r'(\d+)', key)]    


def find_nearest(array, value):
    idx = (np.abs(array-value)).argmin()
    return array[idx]

def find_nearest_index(array, value):
    return (np.abs(array-value)).argmin()


def human_size(bytes):
    """Convert a file size to human-readable form"""
    size = np.float(bytes)
    for suffix in ['kB', 'MB', 'GB', 'TB', 'PB', 'EB']:
        size /= 1000
        if size < 1000:
            return '{0:.0f} {1}'.format(size, suffix)


def timestamp():
    """Return a datestamp valid for use in directory names"""
    return datetime.now().strftime('%Y%m%d%H%M%S')


def read_timestamp(time_string):
    """Return a datetime object from the timestamp string"""
    return datetime.strptime(time_string, '%Y%m%d%H%M%S')


def format_timestamp(time_string):
    """Return the timestamp as a formatted string."""
    return datetime.strptime(time_string, 
                             '%Y%m%d%H%M%S').isoformat().replace('T', ' ')


def restore_timestamp(time_string):
    """Return a timestamp from a formatted string."""
    return datetime.strptime(time_string, 
                             "%Y-%m-%d %H:%M:%S").strftime('%Y%m%d%H%M%S')


def timestamp_age(time_string):
    """Return the number of days since the timestamp"""
    return (datetime.now() - read_timestamp(time_string)).days


def is_timestamp(time_string):
    """Return true if the string is formatted as a timestamp"""
    try:
        return isinstance(read_timestamp(time_string), datetime)
    except ValueError:
        return False


def convertHTML(text):
    try:
        from ansi2html import Ansi2HTMLConverter
        conv = Ansi2HTMLConverter(dark_bg=False, inline=True)
        return conv.convert(text).replace('AAAAAA', 'FFFFFF')
    except ImportError:
        return ansi_re.sub('', text)


class NXimporter(object):
    def __init__(self, paths):
        self.paths = paths

    def __enter__(self):
        for path in reversed(self.paths):
            sys.path.insert(0, path)

    def __exit__(self, exc_type, exc_value, traceback):
        for path in self.paths:
            sys.path.remove(path)


def import_plugin(name, paths):
    with NXimporter(paths):
        plugin_module = importlib.import_module(name)
        if hasattr(plugin_module, '__file__'): #Not a namespace module
            return plugin_module
        else:
            raise ImportError('Plugin cannot be a namespace module')


class NXConfigParser(ConfigParser, object):
    """A ConfigParser subclass that preserves the case of option names"""

    def __init__(self, settings_file):
        super(NXConfigParser, self).__init__(allow_no_value=True)
        self.file = settings_file
        self._optcre = re.compile( #makes '=' the only valid key/value delimiter
            r"(?P<option>.*?)\s*(?:(?P<vi>=)\s*(?P<value>.*))?$", re.VERBOSE)
        super(NXConfigParser, self).read(self.file)
        sections = self.sections()
        if 'recent' not in sections:
            self.add_section('recent')
        if 'backups' not in sections:
            self.add_section('backups')
        if 'plugins' not in sections:
            self.add_section('plugins')
        if 'recentFiles' in self.options('recent'):
            self.fix_recent()

    def optionxform(self, optionstr):
        return optionstr

    def save(self):
        with open(self.file, 'w') as f:
            self.write(f)

    def purge(self, section):
        for option in self.options(section):
            self.remove_option(section, option)

    def fix_recent(self):
        """Perform backward compatibility fix"""
        paths = [f.strip() for f 
                 in self.get('recent', 'recentFiles').split(',')]
        for path in paths:
            self.set("recent", path)
        self.remove_option("recent", "recentFiles")
        self.save()


class Gaussian3DKernel(Kernel):

    _separable = True
    _is_bool = False

    def __init__(self, stddev, **kwargs):
        x = np.linspace(-15., 15., 17)
        y = np.linspace(-15., 15., 17)
        z = np.linspace(-15., 15., 17)
        X,Y,Z = np.meshgrid(x,y,z)
        array = np.exp(-(X**2+Y**2+Z**2)/(2*stddev**2))
        self._default_size = _round_up_to_odd_integer(8 * stddev)
        super(Gaussian3DKernel, self).__init__(array)
        self.normalize()
        self._truncation = np.abs(1. - self._array.sum())<|MERGE_RESOLUTION|>--- conflicted
+++ resolved
@@ -17,17 +17,15 @@
 except ImportError:
     from ConfigParser import ConfigParser
 import numpy as np
-<<<<<<< HEAD
 from .pyqt import QtWidgets
 
-ansi_re = re.compile('\x1b' + r'\[([\dA-Fa-f;]*?)m')
-=======
-from .pyqt import QtGui
 try:
     from astropy.convolution import Kernel
 except ImportError:
     Kernel = object
->>>>>>> fc8c60a7
+
+
+ansi_re = re.compile('\x1b' + r'\[([\dA-Fa-f;]*?)m')
 
 
 def report_error(context, error):
